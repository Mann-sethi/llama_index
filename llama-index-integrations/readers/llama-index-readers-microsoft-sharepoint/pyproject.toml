[build-system]
requires = ["hatchling"]
build-backend = "hatchling.build"

[dependency-groups]
dev = [
    "ipython==8.10.0",
    "jupyter>=1.0.0,<2",
    "mypy==0.991",
    "pre-commit==3.2.0",
    "pylint==2.15.10",
    "pytest==7.2.1",
    "pytest-mock==3.11.1",
    "ruff==0.11.11",
    "types-Deprecated>=0.1.0",
    "types-PyYAML>=6.0.12.12,<7",
    "types-protobuf>=4.24.0.4,<5",
    "types-redis==4.5.5.0",
    "types-requests==2.28.11.8",
    "types-setuptools==67.1.0.0",
    "black[jupyter]<=23.9.1,>=23.7.0",
    "codespell[toml]>=v2.2.6",
    "diff-cover>=9.2.0",
    "pytest-cov>=6.1.1",
]

[project]
name = "llama-index-readers-microsoft-sharepoint"
<<<<<<< HEAD
version = "0.7.0"
description = "Enhanced Microsoft SharePoint reader with page support, custom parsers, event system, and advanced document processing"
=======
version = "0.6.1"
description = "llama-index readers microsoft_sharepoint integration"
>>>>>>> b8d80bc2
authors = [{name = "Your Name", email = "you@example.com"}]
requires-python = ">=3.9,<4.0"
readme = "README.md"
license = "MIT"
maintainers = [{name = "arun-soliton"}]
keywords = [
    "microsoft 365",
    "microsoft365", 
    "sharepoint",
    "sharepoint-pages",
    "custom-parsers",
    "event-system",
    "page-reader",
    "document-processing",
    "file-parsers",
    "callbacks",
    "instrumentation",
]
dependencies = [
    "requests>=2.31.0,<3",
    "llama-index-readers-file>=0.5.0,<0.6",
    "llama-index-core>=0.13.0,<0.15",
]

[project.optional-dependencies]
file_parsers = [
    "pytesseract>=0.3.10",  # OCR for images
    "pdf2image>=1.16.0",   # PDF to image conversion
    "python-pptx>=0.6.21", # PowerPoint file processing
    "docx2txt>=0.8",       # Word document text extraction
    "pandas>=1.3.0",       # Excel/CSV file processing
    "beautifulsoup4>=4.11.0", # HTML parsing
    "Pillow>=8.0.0",       # Image processing
]
dev_extras = [
    "pytest>=7.2.1",
    "pytest-mock>=3.11.1", 
    "pytest-cov>=6.1.1",
    "black>=23.7.0",
    "ruff>=0.11.11",
]

[tool.codespell]
check-filenames = true
check-hidden = true
skip = "*.csv,*.html,*.json,*.jsonl,*.pdf,*.txt,*.ipynb"

[tool.hatch.build.targets.sdist]
include = ["llama_index/"]
exclude = ["**/BUILD"]

[tool.hatch.build.targets.wheel]
include = ["llama_index/"]
exclude = ["**/BUILD"]

[tool.llamahub]
contains_example = false
import_path = "llama_index.readers.microsoft_sharepoint"

[tool.llamahub.class_authors]
SharePointReader = "arun-soliton"

[tool.llamahub.features]
page_reading = "Load SharePoint site pages as documents"
custom_parsers = "Support for specialized file type parsers"
event_system = "Real-time processing monitoring with events"
callbacks = "Document filtering and processing callbacks"
error_handling = "Configurable error handling strategies"

[tool.mypy]
disallow_untyped_defs = true
exclude = ["_static", "build", "examples", "notebooks", "venv"]
ignore_missing_imports = true
python_version = "3.8"<|MERGE_RESOLUTION|>--- conflicted
+++ resolved
@@ -26,13 +26,8 @@
 
 [project]
 name = "llama-index-readers-microsoft-sharepoint"
-<<<<<<< HEAD
 version = "0.7.0"
 description = "Enhanced Microsoft SharePoint reader with page support, custom parsers, event system, and advanced document processing"
-=======
-version = "0.6.1"
-description = "llama-index readers microsoft_sharepoint integration"
->>>>>>> b8d80bc2
 authors = [{name = "Your Name", email = "you@example.com"}]
 requires-python = ">=3.9,<4.0"
 readme = "README.md"
